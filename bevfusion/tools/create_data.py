--- conflicted
+++ resolved
@@ -71,28 +71,6 @@
     nuscenes_converter.export_2d_annotation(
         root_path, info_val_path, version=version
     )
-<<<<<<< HEAD
-    create_groundtruth_database(
-        dataset_name,
-        root_path,
-        info_prefix,
-        f'{out_dir}/{info_prefix}_infos_train.pkl',
-        split='train',
-        workers=workers,
-        max_sweeps=max_sweeps,
-        version=version,
-    )
-    create_groundtruth_database(
-        dataset_name,
-        root_path,
-        info_prefix,
-        f'{out_dir}/{info_prefix}_infos_val.pkl',
-        split='val',
-        workers=workers,
-        max_sweeps=max_sweeps,
-        version=version,
-    )
-=======
     if not pbe_database:
         create_groundtruth_database(
             dataset_name,
@@ -127,7 +105,6 @@
             workers=workers,
             max_sweeps=max_sweeps,
         )
->>>>>>> 0e2cb826
 
 
 def lyft_data_prep(root_path,
